--- conflicted
+++ resolved
@@ -19,26 +19,6 @@
 line_width = 0.53
 machine_nozzle_size = 0.53
 speed_wall_0 = 20
-<<<<<<< HEAD
-raft_interface_line_spacing = 3.0
-speed_topbottom = 20
-speed_infill = 55
-infill_before_walls = False
-retraction_speed = 40.0
-skin_no_small_gaps_heuristic = False
-shell_thickness = 1.59
-cool_fan_speed_max = 100
-raft_airgap = 0.0
-material_bed_temperature = 70
-infill_overlap = 0.0795
-speed_wall_x = 30
-skirt_minimal_length = 150.0
-speed_layer_0 = 20
-bottom_thickness = 1.2
-layer_height_0 = 0.39
-magic_mesh_surface_mode = False
-=======
 cool_min_layer_time = 3
 cool_lift_head = True
->>>>>>> 317706bb
 cool_fan_speed_min = 50
