# Copyright (c) 2018 Ultimaker B.V.
# Cura is released under the terms of the LGPLv3 or higher.

from PyQt5.QtCore import QObject, pyqtSignal, pyqtProperty
from UM.FlameProfiler import pyqtSlot

from UM.Application import Application
from UM.Logger import Logger
from UM.Qt.Duration import Duration
from UM.Preferences import Preferences
from UM.Scene.SceneNode import SceneNode
from UM.Settings.ContainerRegistry import ContainerRegistry
from cura.Scene.CuraSceneNode import CuraSceneNode

from cura.Settings.ExtruderManager import ExtruderManager
from typing import Dict

import math
import os.path
import unicodedata
import json
import re #To create abbreviations for printer names.

from UM.i18n import i18nCatalog
catalog = i18nCatalog("cura")

##  A class for processing and calculating minimum, current and maximum print time as well as managing the job name
#
#   This class contains all the logic relating to calculation and slicing for the
#   time/quality slider concept. It is a rather tricky combination of event handling
#   and state management. The logic behind this is as follows:
#
#   - A scene change or setting change event happens.
#        We track what the source was of the change, either a scene change, a setting change, an active machine change or something else.
#   - This triggers a new slice with the current settings - this is the "current settings pass".
#   - When the slice is done, we update the current print time and material amount.
#   - If the source of the slice was not a Setting change, we start the second slice pass, the "low quality settings pass". Otherwise we stop here.
#   - When that is done, we update the minimum print time and start the final slice pass, the "Extra Fine settings pass".
#   - When the Extra Fine pass is done, we update the maximum print time.
#
#   This class also mangles the current machine name and the filename of the first loaded mesh into a job name.
#   This job name is requested by the JobSpecs qml file.
class PrintInformation(QObject):
    class SlicePass:
        CurrentSettings = 1
        LowQualitySettings = 2
        HighQualitySettings = 3

    class SliceReason:
        SceneChanged = 1
        SettingChanged = 2
        ActiveMachineChanged = 3
        Other = 4

    def __init__(self, parent = None):
        super().__init__(parent)

        self.initializeCuraMessagePrintTimeProperties()

        self._material_lengths = {}  # indexed by build plate number
        self._material_weights = {}
        self._material_costs = {}
        self._material_names = {}

        self._pre_sliced = False

        self._backend = Application.getInstance().getBackend()
        if self._backend:
            self._backend.printDurationMessage.connect(self._onPrintDurationMessage)
        Application.getInstance().getController().getScene().sceneChanged.connect(self._onSceneChanged)

        self._base_name = ""
        self._abbr_machine = ""
        self._job_name = ""
        self._project_name = ""
        self._active_build_plate = 0
        self._initVariablesWithBuildPlate(self._active_build_plate)

        Application.getInstance().globalContainerStackChanged.connect(self._updateJobName)
        Application.getInstance().fileLoaded.connect(self.setBaseName)
        Application.getInstance().getBuildPlateModel().activeBuildPlateChanged.connect(self._onActiveBuildPlateChanged)
        Application.getInstance().workspaceLoaded.connect(self.setProjectName)

        Preferences.getInstance().preferenceChanged.connect(self._onPreferencesChanged)

        self._active_material_container = None
        Application.getInstance().getMachineManager().activeMaterialChanged.connect(self._onActiveMaterialChanged)
        self._onActiveMaterialChanged()

        self._material_amounts = []

    # Crate cura message translations and using translation keys initialize empty time Duration object for total time
    # and time for each feature
    def initializeCuraMessagePrintTimeProperties(self):
        self._current_print_time = {}  # Duration(None, self)

        self._print_time_message_translations = {
            "inset_0": catalog.i18nc("@tooltip", "Outer Wall"),
            "inset_x": catalog.i18nc("@tooltip", "Inner Walls"),
            "skin": catalog.i18nc("@tooltip", "Skin"),
            "infill": catalog.i18nc("@tooltip", "Infill"),
            "support_infill": catalog.i18nc("@tooltip", "Support Infill"),
            "support_interface": catalog.i18nc("@tooltip", "Support Interface"),
            "support": catalog.i18nc("@tooltip", "Support"),
            "skirt": catalog.i18nc("@tooltip", "Skirt"),
            "travel": catalog.i18nc("@tooltip", "Travel"),
            "retract": catalog.i18nc("@tooltip", "Retractions"),
            "none": catalog.i18nc("@tooltip", "Other")
        }

        self._print_time_message_values = {}


    def _initPrintTimeMessageValues(self, build_plate_number):
        # Full fill message values using keys from _print_time_message_translations
        self._print_time_message_values[build_plate_number] = {}
        for key in self._print_time_message_translations.keys():
            self._print_time_message_values[build_plate_number][key] = Duration(None, self)

    def _initVariablesWithBuildPlate(self, build_plate_number):
        if build_plate_number not in self._print_time_message_values:
            self._initPrintTimeMessageValues(build_plate_number)
        if self._active_build_plate not in self._material_lengths:
            self._material_lengths[self._active_build_plate] = []
        if self._active_build_plate not in self._material_weights:
            self._material_weights[self._active_build_plate] = []
        if self._active_build_plate not in self._material_costs:
            self._material_costs[self._active_build_plate] = []
        if self._active_build_plate not in self._material_names:
            self._material_names[self._active_build_plate] = []
        if self._active_build_plate not in self._current_print_time:
            self._current_print_time[self._active_build_plate] = Duration(None, self)

    currentPrintTimeChanged = pyqtSignal()

    preSlicedChanged = pyqtSignal()

    @pyqtProperty(bool, notify=preSlicedChanged)
    def preSliced(self):
        return self._pre_sliced

    def setPreSliced(self, pre_sliced):
        self._pre_sliced = pre_sliced
        self.preSlicedChanged.emit()

    @pyqtProperty(Duration, notify = currentPrintTimeChanged)
    def currentPrintTime(self):
        return self._current_print_time[self._active_build_plate]

    materialLengthsChanged = pyqtSignal()

    @pyqtProperty("QVariantList", notify = materialLengthsChanged)
    def materialLengths(self):
        return self._material_lengths[self._active_build_plate]

    materialWeightsChanged = pyqtSignal()

    @pyqtProperty("QVariantList", notify = materialWeightsChanged)
    def materialWeights(self):
        return self._material_weights[self._active_build_plate]

    materialCostsChanged = pyqtSignal()

    @pyqtProperty("QVariantList", notify = materialCostsChanged)
    def materialCosts(self):
        return self._material_costs[self._active_build_plate]

    materialNamesChanged = pyqtSignal()

    @pyqtProperty("QVariantList", notify = materialNamesChanged)
    def materialNames(self):
        return self._material_names[self._active_build_plate]

    def printTimes(self):
        return self._print_time_message_values[self._active_build_plate]

    def _onPrintDurationMessage(self, build_plate_number, print_time: Dict[str, int], material_amounts: list):
        self._updateTotalPrintTimePerFeature(build_plate_number, print_time)
        self.currentPrintTimeChanged.emit()

        self._material_amounts = material_amounts
        self._calculateInformation(build_plate_number)

    def _updateTotalPrintTimePerFeature(self, build_plate_number, print_time: Dict[str, int]):
        total_estimated_time = 0

        if build_plate_number not in self._print_time_message_values:
            self._initPrintTimeMessageValues(build_plate_number)

        for feature, time in print_time.items():
            if time != time:  # Check for NaN. Engine can sometimes give us weird values.
                self._print_time_message_values[build_plate_number].get(feature).setDuration(0)
                Logger.log("w", "Received NaN for print duration message")
                continue
<<<<<<< HEAD
            total_time += time
            self._print_times_per_feature[feature].setDuration(time)
        total_time = total_time / 5 # Modification for Moai 
        self._current_print_time.setDuration(total_time)
=======
>>>>>>> 8e86c49c

            total_estimated_time += time
            self._print_time_message_values[build_plate_number].get(feature).setDuration(time)

        if build_plate_number not in self._current_print_time:
            self._current_print_time[build_plate_number] = Duration(None, self)
        self._current_print_time[build_plate_number].setDuration(total_estimated_time)

    def _calculateInformation(self, build_plate_number):
        if Application.getInstance().getGlobalContainerStack() is None:
            return

        # Material amount is sent as an amount of mm^3, so calculate length from that
        radius = Application.getInstance().getGlobalContainerStack().getProperty("material_diameter", "value") / 2
        self._material_lengths[build_plate_number] = []
        self._material_weights[build_plate_number] = []
        self._material_costs[build_plate_number] = []
        self._material_names[build_plate_number] = []

        material_preference_values = json.loads(Preferences.getInstance().getValue("cura/material_settings"))

        extruder_stacks = list(ExtruderManager.getInstance().getMachineExtruders(Application.getInstance().getGlobalContainerStack().getId()))
        for index, amount in enumerate(self._material_amounts):
            ## Find the right extruder stack. As the list isn't sorted because it's a annoying generator, we do some
            #  list comprehension filtering to solve this for us.
            material = None
            if extruder_stacks:  # Multi extrusion machine
                extruder_stack = [extruder for extruder in extruder_stacks if extruder.getMetaDataEntry("position") == str(index)][0]
                density = extruder_stack.getMetaDataEntry("properties", {}).get("density", 0)
                material = extruder_stack.findContainer({"type": "material"})
            else:  # Machine with no extruder stacks
                density = Application.getInstance().getGlobalContainerStack().getMetaDataEntry("properties", {}).get("density", 0)
                material = Application.getInstance().getGlobalContainerStack().findContainer({"type": "material"})

            weight = float(amount) * float(density) / 1000
            cost = 0
            material_name = catalog.i18nc("@label unknown material", "Unknown")
            if material:
                material_guid = material.getMetaDataEntry("GUID")
                material_name = material.getName()
                if material_guid in material_preference_values:
                    material_values = material_preference_values[material_guid]

                    weight_per_spool = float(material_values["spool_weight"] if material_values and "spool_weight" in material_values else 0)
                    cost_per_spool = float(material_values["spool_cost"] if material_values and "spool_cost" in material_values else 0)

                    if weight_per_spool != 0:
                        cost = cost_per_spool * weight / weight_per_spool
                    else:
                        cost = 0

            if radius != 0:
                length = round((amount / (math.pi * radius ** 2)) / 1000, 2)
            else:
                length = 0
            self._material_weights[build_plate_number].append(weight)
            self._material_lengths[build_plate_number].append(length)
            self._material_costs[build_plate_number].append(cost)
            self._material_names[build_plate_number].append(material_name)

        self.materialLengthsChanged.emit()
        self.materialWeightsChanged.emit()
        self.materialCostsChanged.emit()
        self.materialNamesChanged.emit()

    def _onPreferencesChanged(self, preference):
        if preference != "cura/material_settings":
            return

        for build_plate_number in range(Application.getInstance().getBuildPlateModel().maxBuildPlate + 1):
            self._calculateInformation(build_plate_number)

    def _onActiveMaterialChanged(self):
        if self._active_material_container:
            try:
                self._active_material_container.metaDataChanged.disconnect(self._onMaterialMetaDataChanged)
            except TypeError: #pyQtSignal gives a TypeError when disconnecting from something that is already disconnected.
                pass

        active_material_id = Application.getInstance().getMachineManager().activeMaterialId
        active_material_containers = ContainerRegistry.getInstance().findInstanceContainers(id = active_material_id)

        if active_material_containers:
            self._active_material_container = active_material_containers[0]
            self._active_material_container.metaDataChanged.connect(self._onMaterialMetaDataChanged)

    def _onActiveBuildPlateChanged(self):
        new_active_build_plate = Application.getInstance().getBuildPlateModel().activeBuildPlate
        if new_active_build_plate != self._active_build_plate:
            self._active_build_plate = new_active_build_plate

            self._initVariablesWithBuildPlate(self._active_build_plate)

            self.materialLengthsChanged.emit()
            self.materialWeightsChanged.emit()
            self.materialCostsChanged.emit()
            self.materialNamesChanged.emit()
            self.currentPrintTimeChanged.emit()

    def _onMaterialMetaDataChanged(self, *args, **kwargs):
        for build_plate_number in range(Application.getInstance().getBuildPlateModel().maxBuildPlate + 1):
            self._calculateInformation(build_plate_number)

    @pyqtSlot(str)
    def setJobName(self, name):
        self._job_name = name
        self.jobNameChanged.emit()

    jobNameChanged = pyqtSignal()

    @pyqtProperty(str, notify = jobNameChanged)
    def jobName(self):
        return self._job_name

    def _updateJobName(self):
        if self._base_name == "":
            self._job_name = ""
            self.jobNameChanged.emit()
            return

        base_name = self._stripAccents(self._base_name)
        self._setAbbreviatedMachineName()
        if self._pre_sliced:
            self._job_name = catalog.i18nc("@label", "Pre-sliced file {0}", base_name)
        elif Preferences.getInstance().getValue("cura/jobname_prefix"):
            # Don't add abbreviation if it already has the exact same abbreviation.
            if base_name.startswith(self._abbr_machine + "_"):
                self._job_name = base_name
            else:
                self._job_name = self._abbr_machine + "_" + base_name
        else:
            self._job_name = base_name

        self.jobNameChanged.emit()

    @pyqtProperty(str)
    def baseName(self):
        return self._base_name

    @pyqtSlot(str)
    def setProjectName(self, name):
        self.setBaseName(name, is_project_file = True)

    @pyqtSlot(str)
    def setBaseName(self, base_name, is_project_file = False):
        # Ensure that we don't use entire path but only filename
        name = os.path.basename(base_name)

        # when a file is opened using the terminal; the filename comes from _onFileLoaded and still contains its
        # extension. This cuts the extension off if necessary.
        name = os.path.splitext(name)[0]

        # if this is a profile file, always update the job name
        # name is "" when I first had some meshes and afterwards I deleted them so the naming should start again
        is_empty = name == ""
        if is_project_file or (is_empty or (self._base_name == "" and self._base_name != name)):
            # remove ".curaproject" suffix from (imported) the file name
            if name.endswith(".curaproject"):
                name = name[:name.rfind(".curaproject")]
            self._base_name = name
            self._updateJobName()


    ##  Created an acronymn-like abbreviated machine name from the currently active machine name
    #   Called each time the global stack is switched
    def _setAbbreviatedMachineName(self):
        global_container_stack = Application.getInstance().getGlobalContainerStack()
        if not global_container_stack:
            self._abbr_machine = ""
            return

        global_stack_name = global_container_stack.getName()
        abbr_machine = ""
        for word in re.findall(r"[\w']+", global_stack_name):
            if word.lower() == "ultimaker":
                abbr_machine += "UM"
            elif word.isdigit():
                abbr_machine += word
            else:
                stripped_word = self._stripAccents(word.upper())
                # - use only the first character if the word is too long (> 3 characters)
                # - use the whole word if it's not too long (<= 3 characters)
                if len(stripped_word) > 3:
                    stripped_word = stripped_word[0]
                abbr_machine += stripped_word

        self._abbr_machine = abbr_machine

    ##  Utility method that strips accents from characters (eg: â -> a)
    def _stripAccents(self, str):
        return ''.join(char for char in unicodedata.normalize('NFD', str) if unicodedata.category(char) != 'Mn')

    @pyqtSlot(result = "QVariantMap")
    def getFeaturePrintTimes(self):
        result = {}
        if self._active_build_plate not in self._print_time_message_values:
            self._initPrintTimeMessageValues(self._active_build_plate)
        for feature, time in self._print_time_message_values[self._active_build_plate].items():
            if feature in self._print_time_message_translations:
                result[self._print_time_message_translations[feature]] = time
            else:
                result[feature] = time
        return result

    # Simulate message with zero time duration
    def setToZeroPrintInformation(self, build_plate):

        # Construct the 0-time message
        temp_message = {}
        if build_plate not in self._print_time_message_values:
            self._print_time_message_values[build_plate] = {}
        for key in self._print_time_message_values[build_plate].keys():
            temp_message[key] = 0
        temp_material_amounts = [0]

        self._onPrintDurationMessage(build_plate, temp_message, temp_material_amounts)

    ##  Listen to scene changes to check if we need to reset the print information
    def _onSceneChanged(self, scene_node):

        # Ignore any changes that are not related to sliceable objects
        if not isinstance(scene_node, SceneNode)\
                or not scene_node.callDecoration("isSliceable")\
                or not scene_node.callDecoration("getBuildPlateNumber") == self._active_build_plate:
            return

        self.setToZeroPrintInformation(self._active_build_plate)<|MERGE_RESOLUTION|>--- conflicted
+++ resolved
@@ -192,13 +192,6 @@
                 self._print_time_message_values[build_plate_number].get(feature).setDuration(0)
                 Logger.log("w", "Received NaN for print duration message")
                 continue
-<<<<<<< HEAD
-            total_time += time
-            self._print_times_per_feature[feature].setDuration(time)
-        total_time = total_time / 5 # Modification for Moai 
-        self._current_print_time.setDuration(total_time)
-=======
->>>>>>> 8e86c49c
 
             total_estimated_time += time
             self._print_time_message_values[build_plate_number].get(feature).setDuration(time)
