# Copyright (c) 2018 Ultimaker B.V.
# Cura is released under the terms of the LGPLv3 or higher.

from cura.PrinterOutput.PrinterOutputController import PrinterOutputController
from PyQt5.QtCore import QTimer

MYPY = False
if MYPY:
    from cura.PrinterOutput.PrintJobOutputModel import PrintJobOutputModel
    from cura.PrinterOutput.PrinterOutputModel import PrinterOutputModel


class GenericOutputController(PrinterOutputController):
    def __init__(self, output_device):
        super().__init__(output_device)

        self._preheat_bed_timer = QTimer()
        self._preheat_bed_timer.setSingleShot(True)
        self._preheat_bed_timer.timeout.connect(self._onPreheatBedTimerFinished)
        self._preheat_printer = None

        self._preheat_hotends_timer = QTimer()
        self._preheat_hotends_timer.setSingleShot(True)
        self._preheat_hotends_timer.timeout.connect(self._onPreheatHotendsTimerFinished)
        self._preheat_hotends = set()

        self._output_device.printersChanged.connect(self._onPrintersChanged)
        self._active_printer = None

    def _onPrintersChanged(self):
        if self._active_printer:
            self._active_printer.stateChanged.disconnect(self._onPrinterStateChanged)
            self._active_printer.targetBedTemperatureChanged.disconnect(self._onTargetBedTemperatureChanged)
            for extruder in self._active_printer.extruders:
                extruder.targetHotendTemperatureChanged.disconnect(self._onTargetHotendTemperatureChanged)

        self._active_printer = self._output_device.activePrinter
        if self._active_printer:
            self._active_printer.stateChanged.connect(self._onPrinterStateChanged)
            self._active_printer.targetBedTemperatureChanged.connect(self._onTargetBedTemperatureChanged)
            for extruder in self._active_printer.extruders:
                extruder.targetHotendTemperatureChanged.connect(self._onTargetHotendTemperatureChanged)

    def _onPrinterStateChanged(self):
        if self._active_printer.state != "idle":
            if self._preheat_bed_timer.isActive():
                self._preheat_bed_timer.stop()
                self._preheat_printer.updateIsPreheating(False)
            if self._preheat_hotends_timer.isActive():
                self._preheat_hotends_timer.stop()
                for extruder in self._preheat_hotends:
                    extruder.updateIsPreheating(False)
                self._preheat_hotends = set()

    def moveHead(self, printer: "PrinterOutputModel", x, y, z, speed):
        self._output_device.sendCommand("G91")
        self._output_device.sendCommand("G0 X%s Y%s Z%s F%s" % (x, y, z, speed))
        self._output_device.sendCommand("G90")

    def homeHead(self, printer):
<<<<<<< HEAD
        self._output_device.sendCommand("G28 XY")
=======
        self._output_device.sendCommand("G28 X")
        self._output_device.sendCommand("G28 Y")
>>>>>>> 7b9bf237

    def homeBed(self, printer):
        self._output_device.sendCommand("G28 Z")

    def sendRawCommand(self, printer: "PrinterOutputModel", command: str):
        self._output_device.sendCommand(command)

    def setJobState(self, job: "PrintJobOutputModel", state: str):
        if state == "pause":
            self._output_device.pausePrint()
            job.updateState("paused")
        elif state == "print":
            self._output_device.resumePrint()
            job.updateState("printing")
        elif state == "abort":
            self._output_device.cancelPrint()
            pass

    def setTargetBedTemperature(self, printer: "PrinterOutputModel", temperature: int):
        self._output_device.sendCommand("M140 S%s" % temperature)

    def _onTargetBedTemperatureChanged(self):
        if self._preheat_bed_timer.isActive() and self._preheat_printer.targetBedTemperature == 0:
            self._preheat_bed_timer.stop()
            self._preheat_printer.updateIsPreheating(False)

    def preheatBed(self, printer: "PrinterOutputModel", temperature, duration):
        try:
            temperature = round(temperature)  # The API doesn't allow floating point.
            duration = round(duration)
        except ValueError:
            return  # Got invalid values, can't pre-heat.

        self.setTargetBedTemperature(printer, temperature=temperature)
        self._preheat_bed_timer.setInterval(duration * 1000)
        self._preheat_bed_timer.start()
        self._preheat_printer = printer
        printer.updateIsPreheating(True)

    def cancelPreheatBed(self, printer: "PrinterOutputModel"):
        self.setTargetBedTemperature(printer, temperature=0)
        self._preheat_bed_timer.stop()
        printer.updateIsPreheating(False)

    def _onPreheatBedTimerFinished(self):
        self.setTargetBedTemperature(self._preheat_printer, 0)
        self._preheat_printer.updateIsPreheating(False)

    def setTargetHotendTemperature(self, printer: "PrinterOutputModel", position: int, temperature: int):
        self._output_device.sendCommand("M104 S%s T%s" % (temperature, position))

    def _onTargetHotendTemperatureChanged(self):
        if not self._preheat_hotends_timer.isActive():
            return

        for extruder in self._active_printer.extruders:
            if extruder in self._preheat_hotends and extruder.targetHotendTemperature == 0:
                extruder.updateIsPreheating(False)
                self._preheat_hotends.remove(extruder)
        if not self._preheat_hotends:
            self._preheat_hotends_timer.stop()

    def preheatHotend(self, extruder: "ExtruderOutputModel", temperature, duration):
        position = extruder.getPosition()
        number_of_extruders = len(extruder.getPrinter().extruders)
        if position >= number_of_extruders:
            return  # Got invalid extruder nr, can't pre-heat.

        try:
            temperature = round(temperature)  # The API doesn't allow floating point.
            duration = round(duration)
        except ValueError:
            return  # Got invalid values, can't pre-heat.

        self.setTargetHotendTemperature(extruder.getPrinter(), position, temperature=temperature)
        self._preheat_hotends_timer.setInterval(duration * 1000)
        self._preheat_hotends_timer.start()
        self._preheat_hotends.add(extruder)
        extruder.updateIsPreheating(True)

    def cancelPreheatHotend(self, extruder: "ExtruderOutputModel"):
        self.setTargetHotendTemperature(extruder.getPrinter(), extruder.getPosition(), temperature=0)
        if extruder in self._preheat_hotends:
            extruder.updateIsPreheating(False)
            self._preheat_hotends.remove(extruder)
        if not self._preheat_hotends and self._preheat_hotends_timer.isActive():
            self._preheat_hotends_timer.stop()

    def _onPreheatHotendsTimerFinished(self):
        for extruder in self._preheat_hotends:
            self.setTargetHotendTemperature(extruder.getPrinter(), extruder.getPosition(), 0)
        self._preheat_hotends = set()<|MERGE_RESOLUTION|>--- conflicted
+++ resolved
@@ -58,12 +58,8 @@
         self._output_device.sendCommand("G90")
 
     def homeHead(self, printer):
-<<<<<<< HEAD
-        self._output_device.sendCommand("G28 XY")
-=======
         self._output_device.sendCommand("G28 X")
         self._output_device.sendCommand("G28 Y")
->>>>>>> 7b9bf237
 
     def homeBed(self, printer):
         self._output_device.sendCommand("G28 Z")
