# Copyright (c) 2016 Ultimaker B.V.
# Cura is released under the terms of the AGPLv3 or higher.

from UM.i18n import i18nCatalog
from UM.Application import Application
from UM.Logger import Logger
from UM.Signal import signalemitter

from UM.Message import Message

import UM.Settings

from cura.PrinterOutputDevice import PrinterOutputDevice, ConnectionState
import cura.Settings.ExtruderManager

from PyQt5.QtNetwork import QHttpMultiPart, QHttpPart, QNetworkRequest, QNetworkAccessManager, QNetworkReply
from PyQt5.QtCore import QUrl, QTimer, pyqtSignal, pyqtProperty, pyqtSlot, QCoreApplication
from PyQt5.QtGui import QImage
from PyQt5.QtWidgets import QMessageBox

import json
import os
import gzip
import zlib

from time import time
from time import sleep

i18n_catalog = i18nCatalog("cura")

from enum import IntEnum

class AuthState(IntEnum):
    NotAuthenticated = 1
    AuthenticationRequested = 2
    Authenticated = 3
    AuthenticationDenied = 4

##  Network connected (wifi / lan) printer that uses the Ultimaker API
@signalemitter
class NetworkPrinterOutputDevice(PrinterOutputDevice):
    def __init__(self, key, address, properties, api_prefix):
        super().__init__(key)
        self._address = address
        self._key = key
        self._properties = properties  # Properties dict as provided by zero conf
        self._api_prefix = api_prefix

        self._gcode = None
        self._print_finished = True  # _print_finsihed == False means we're halfway in a print

        self._use_gzip = True  # Should we use g-zip compression before sending the data?

        # This holds the full JSON file that was received from the last request.
        # The JSON looks like:
        #{
        #    "led": {"saturation": 0.0, "brightness": 100.0, "hue": 0.0},
        #    "beep": {},
        #    "network": {
        #        "wifi_networks": [],
        #        "ethernet": {"connected": true, "enabled": true},
        #        "wifi": {"ssid": "xxxx", "connected": False, "enabled": False}
        #    },
        #    "diagnostics": {},
        #    "bed": {"temperature": {"target": 60.0, "current": 44.4}},
        #    "heads": [{
        #        "max_speed": {"z": 40.0, "y": 300.0, "x": 300.0},
        #        "position": {"z": 20.0, "y": 6.0, "x": 180.0},
        #        "fan": 0.0,
        #        "jerk": {"z": 0.4, "y": 20.0, "x": 20.0},
        #        "extruders": [
        #            {
        #                "feeder": {"max_speed": 45.0, "jerk": 5.0, "acceleration": 3000.0},
        #                "active_material": {"guid": "xxxxxxx", "length_remaining": -1.0},
        #                "hotend": {"temperature": {"target": 0.0, "current": 22.8}, "id": "AA 0.4"}
        #            },
        #            {
        #                "feeder": {"max_speed": 45.0, "jerk": 5.0, "acceleration": 3000.0},
        #                "active_material": {"guid": "xxxx", "length_remaining": -1.0},
        #                "hotend": {"temperature": {"target": 0.0, "current": 22.8}, "id": "BB 0.4"}
        #            }
        #        ],
        #        "acceleration": 3000.0
        #    }],
        #    "status": "printing"
        #}

        self._json_printer_state = {}

        ##  Todo: Hardcoded value now; we should probably read this from the machine file.
        ##  It's okay to leave this for now, as this plugin is um3 only (and has 2 extruders by definition)
        self._num_extruders = 2

        # These are reinitialised here (from PrinterOutputDevice) to match the new _num_extruders
        self._hotend_temperatures = [0] * self._num_extruders
        self._target_hotend_temperatures = [0] * self._num_extruders

        self._material_ids = [""] * self._num_extruders
        self._hotend_ids = [""] * self._num_extruders

        self.setPriority(2) # Make sure the output device gets selected above local file output
        self.setName(key)
        self.setShortDescription(i18n_catalog.i18nc("@action:button Preceded by 'Ready to'.", "Print over network"))
        self.setDescription(i18n_catalog.i18nc("@properties:tooltip", "Print over network"))
        self.setIconName("print")

        self._manager = None

        self._post_request = None
        self._post_reply = None
        self._post_multi_part = None
        self._post_part = None

        self._material_multi_part = None
        self._material_part = None

        self._progress_message = None
        self._error_message = None
        self._connection_message = None

        self._update_timer = QTimer()
        self._update_timer.setInterval(2000)  # TODO; Add preference for update interval
        self._update_timer.setSingleShot(False)
        self._update_timer.timeout.connect(self._update)

        self._camera_timer = QTimer()
        self._camera_timer.setInterval(2000)  # Todo: Add preference for camera update interval
        self._camera_timer.setSingleShot(False)
        self._camera_timer.timeout.connect(self._update_camera)

        self._image_request = None
        self._image_reply = None

        self._use_stream = True
        self._stream_buffer = b""
        self._stream_buffer_start_index = -1

        self._camera_image_id = 0

        self._authentication_counter = 0
        self._max_authentication_counter = 5 * 60  # Number of attempts before authentication timed out (5 min)

        self._authentication_timer = QTimer()
        self._authentication_timer.setInterval(1000)  # TODO; Add preference for update interval
        self._authentication_timer.setSingleShot(False)
        self._authentication_timer.timeout.connect(self._onAuthenticationTimer)
        self._authentication_request_active = False

        self._authentication_state = AuthState.NotAuthenticated
        self._authentication_id = None
        self._authentication_key = None

        self._authentication_requested_message = Message(i18n_catalog.i18nc("@info:status", "Access to the printer requested. Please approve the request on the printer"), lifetime = 0, dismissable = False, progress = 0)
        self._authentication_failed_message = Message(i18n_catalog.i18nc("@info:status", ""))
        self._authentication_failed_message.addAction("Retry", i18n_catalog.i18nc("@action:button", "Retry"), None, i18n_catalog.i18nc("@info:tooltip", "Re-send the access request"))
        self._authentication_failed_message.actionTriggered.connect(self.requestAuthentication)
        self._authentication_succeeded_message = Message(i18n_catalog.i18nc("@info:status", "Access to the printer accepted"))
        self._not_authenticated_message = Message(i18n_catalog.i18nc("@info:status", "No access to print with this printer. Unable to send print job."))
        self._not_authenticated_message.addAction("Request", i18n_catalog.i18nc("@action:button", "Request Access"), None, i18n_catalog.i18nc("@info:tooltip", "Send access request to the printer"))
        self._not_authenticated_message.actionTriggered.connect(self.requestAuthentication)

        self._camera_image = QImage()

        self._material_post_objects = {}
        self._connection_state_before_timeout = None

        self._last_response_time = time()
        self._last_request_time = None
        self._response_timeout_time = 10
        self._recreate_network_manager_time = 30 # If we have no connection, re-create network manager every 30 sec.
        self._recreate_network_manager_count = 1

        self._send_gcode_start = time()  # Time when the sending of the g-code started.

        self._last_command = ""

        self._compressing_print = False

        printer_type = self._properties.get(b"machine", b"").decode("utf-8")
        if printer_type.startswith("9511"):
            self._updatePrinterType("ultimaker3_extended")
        elif printer_type.startswith("9066"):
            self._updatePrinterType("ultimaker3")
        else:
            self._updatePrinterType("unknown")

    def _onNetworkAccesibleChanged(self, accessible):
        Logger.log("d", "Network accessible state changed to: %s", accessible)

    def _onAuthenticationTimer(self):
        self._authentication_counter += 1
        self._authentication_requested_message.setProgress(self._authentication_counter / self._max_authentication_counter * 100)
        if self._authentication_counter > self._max_authentication_counter:
            self._authentication_timer.stop()
            Logger.log("i", "Authentication timer ended. Setting authentication to denied")
            self.setAuthenticationState(AuthState.AuthenticationDenied)

    def _onAuthenticationRequired(self, reply, authenticator):
        if self._authentication_id is not None and self._authentication_key is not None:
            Logger.log("d", "Authentication was required. Setting up authenticator.")
            authenticator.setUser(self._authentication_id)
            authenticator.setPassword(self._authentication_key)

    def getProperties(self):
        return self._properties

    @pyqtSlot(str, result = str)
    def getProperty(self, key):
        key = key.encode("utf-8")
        if key in self._properties:
            return self._properties.get(key, b"").decode("utf-8")
        else:
            return ""

    ##  Get the unique key of this machine
    #   \return key String containing the key of the machine.
    @pyqtSlot(result = str)
    def getKey(self):
        return self._key

    ##  Name of the printer (as returned from the zeroConf properties)
    @pyqtProperty(str, constant = True)
    def name(self):
        return self._properties.get(b"name", b"").decode("utf-8")

    ##  Firmware version (as returned from the zeroConf properties)
    @pyqtProperty(str, constant=True)
    def firmwareVersion(self):
        return self._properties.get(b"firmware_version", b"").decode("utf-8")

    ## IPadress of this printer
    @pyqtProperty(str, constant=True)
    def ipAddress(self):
        return self._address

    def _start_camera_stream(self):
        ## Request new image
        url = QUrl("http://" + self._address + ":8080/?action=stream")
        self._image_request = QNetworkRequest(url)
        self._image_reply = self._manager.get(self._image_request)
        self._image_reply.downloadProgress.connect(self._onStreamDownloadProgress)

    def _update_camera(self):
        if not self._manager.networkAccessible():
            return
        ## Request new image
        url = QUrl("http://" + self._address + ":8080/?action=snapshot")
        image_request = QNetworkRequest(url)
        self._manager.get(image_request)
        self._last_request_time = time()

    ##  Set the authentication state.
    #   \param auth_state \type{AuthState} Enum value representing the new auth state
    def setAuthenticationState(self, auth_state):
        if auth_state == AuthState.AuthenticationRequested:
            Logger.log("d", "Authentication state changed to authentication requested.")
            self.setAcceptsCommands(False)
            self.setConnectionText(i18n_catalog.i18nc("@info:status", "Connected over the network to {0}. Please approve the access request on the printer.").format(self.name))
            self._authentication_requested_message.show()
            self._authentication_request_active = True
            self._authentication_timer.start()  # Start timer so auth will fail after a while.
        elif auth_state == AuthState.Authenticated:
            Logger.log("d", "Authentication state changed to authenticated")
            self.setAcceptsCommands(True)
            self.setConnectionText(i18n_catalog.i18nc("@info:status", "Connected over the network to {0}.").format(self.name))
            self._authentication_requested_message.hide()
            if self._authentication_request_active:
                self._authentication_succeeded_message.show()

            # Stop waiting for a response
            self._authentication_timer.stop()
            self._authentication_counter = 0

            # Once we are authenticated we need to send all material profiles.
            self.sendMaterialProfiles()
        elif auth_state == AuthState.AuthenticationDenied:
            self.setAcceptsCommands(False)
            self.setConnectionText(i18n_catalog.i18nc("@info:status", "Connected over the network to {0}. No access to control the printer.").format(self.name))
            self._authentication_requested_message.hide()
            if self._authentication_request_active:
                if self._authentication_timer.remainingTime() > 0:
                    Logger.log("d", "Authentication state changed to authentication denied before the request timeout.")
                    self._authentication_failed_message.setText(i18n_catalog.i18nc("@info:status", "Access request was denied on the printer."))
                else:
                    Logger.log("d", "Authentication state changed to authentication denied due to a timeout")
                    self._authentication_failed_message.setText(i18n_catalog.i18nc("@info:status", "Access request failed due to a timeout."))

                self._authentication_failed_message.show()
            self._authentication_request_active = False

            # Stop waiting for a response
            self._authentication_timer.stop()
            self._authentication_counter = 0

        if auth_state != self._authentication_state:
            self._authentication_state = auth_state
            self.authenticationStateChanged.emit()

    authenticationStateChanged = pyqtSignal()

    @pyqtProperty(int, notify = authenticationStateChanged)
    def authenticationState(self):
        return self._authentication_state

    @pyqtSlot()
    def requestAuthentication(self, message_id = None, action_id = "Retry"):
        if action_id == "Request" or action_id == "Retry":
            self._authentication_failed_message.hide()
            self._not_authenticated_message.hide()
            self._authentication_state = AuthState.NotAuthenticated
            self._authentication_counter = 0
            self._authentication_requested_message.setProgress(0)
            self._authentication_id = None
            self._authentication_key = None
            self._createNetworkManager() # Re-create network manager to force re-authentication.

    ##  Request data from the connected device.
    def _update(self):
        if self._last_response_time:
            time_since_last_response = time() - self._last_response_time
        else:
            time_since_last_response = 0
        if self._last_request_time:
            time_since_last_request = time() - self._last_request_time
        else:
            time_since_last_request = float("inf") # An irrelevantly large number of seconds

        # Connection is in timeout, check if we need to re-start the connection.
        # Sometimes the qNetwork manager incorrectly reports the network status on Mac & Windows.
        # Re-creating the QNetworkManager seems to fix this issue.
        if self._last_response_time and self._connection_state_before_timeout:
            if time_since_last_response > self._recreate_network_manager_time * self._recreate_network_manager_count:
                self._recreate_network_manager_count += 1
                counter = 0  # Counter to prevent possible indefinite while loop.
                # It can happen that we had a very long timeout (multiple times the recreate time).
                # In that case we should jump through the point that the next update won't be right away.
                while time_since_last_response - self._recreate_network_manager_time * self._recreate_network_manager_count > self._recreate_network_manager_time and counter < 10:
                    counter += 1
                    self._recreate_network_manager_count += 1
                Logger.log("d", "Timeout lasted over %.0f seconds (%.1fs), re-checking connection.", self._recreate_network_manager_time, time_since_last_response)
                self._createNetworkManager()
                return

        # Check if we have an connection in the first place.
        if not self._manager.networkAccessible():
            if not self._connection_state_before_timeout:
                Logger.log("d", "The network connection seems to be disabled. Going into timeout mode")
                self._connection_state_before_timeout = self._connection_state
                self.setConnectionState(ConnectionState.error)
                self._connection_message = Message(i18n_catalog.i18nc("@info:status",
                                                                      "The connection with the network was lost."))
                self._connection_message.show()

                if self._progress_message:
                    self._progress_message.hide()

                # Check if we were uploading something. Abort if this is the case.
                # Some operating systems handle this themselves, others give weird issues.
                try:
                    if self._post_reply:
                        Logger.log("d", "Stopping post upload because the connection was lost.")
                        try:
                            self._post_reply.uploadProgress.disconnect(self._onUploadProgress)
                        except TypeError:
                            pass  # The disconnection can fail on mac in some cases. Ignore that.

                        self._post_reply.abort()
                        self._post_reply = None
                except RuntimeError:
                    self._post_reply = None  # It can happen that the wrapped c++ object is already deleted.
            return
        else:
            if not self._connection_state_before_timeout:
                self._recreate_network_manager_count = 1

        # Check that we aren't in a timeout state
        if self._last_response_time and self._last_request_time and not self._connection_state_before_timeout:
            if time_since_last_response > self._response_timeout_time and time_since_last_request <= self._response_timeout_time:
                # Go into timeout state.
                Logger.log("d", "We did not receive a response for %0.1f seconds, so it seems the printer is no longer accessible.", time_since_last_response)
                self._connection_state_before_timeout = self._connection_state
                self._connection_message = Message(i18n_catalog.i18nc("@info:status", "The connection with the printer was lost. Check your printer to see if it is connected."))
                self._connection_message.show()

                if self._progress_message:
                    self._progress_message.hide()

                # Check if we were uploading something. Abort if this is the case.
                # Some operating systems handle this themselves, others give weird issues.
                try:
                    if self._post_reply:
                        Logger.log("d", "Stopping post upload because the connection was lost.")
                        try:
                            self._post_reply.uploadProgress.disconnect(self._onUploadProgress)
                        except TypeError:
                            pass  # The disconnection can fail on mac in some cases. Ignore that.

                        self._post_reply.abort()
                        self._post_reply = None
                except RuntimeError:
                    self._post_reply = None  # It can happen that the wrapped c++ object is already deleted.
                self.setConnectionState(ConnectionState.error)
                return

        if self._authentication_state == AuthState.NotAuthenticated:
            self._verifyAuthentication()  # We don't know if we are authenticated; check if we have correct auth.
        elif self._authentication_state == AuthState.AuthenticationRequested:
            self._checkAuthentication()  # We requested authentication at some point. Check if we got permission.

        ## Request 'general' printer data
        url = QUrl("http://" + self._address + self._api_prefix + "printer")
        printer_request = QNetworkRequest(url)
        self._manager.get(printer_request)

        ## Request print_job data
        url = QUrl("http://" + self._address + self._api_prefix + "print_job")
        print_job_request = QNetworkRequest(url)
        self._manager.get(print_job_request)

        self._last_request_time = time()

    def _createNetworkManager(self):
        if self._manager:
            self._manager.finished.disconnect(self._onFinished)
            self._manager.networkAccessibleChanged.disconnect(self._onNetworkAccesibleChanged)
            self._manager.authenticationRequired.disconnect(self._onAuthenticationRequired)

        self._manager = QNetworkAccessManager()
        self._manager.finished.connect(self._onFinished)
        self._manager.authenticationRequired.connect(self._onAuthenticationRequired)
        self._manager.networkAccessibleChanged.connect(self._onNetworkAccesibleChanged)  # for debug purposes

    ##  Convenience function that gets information from the received json data and converts it to the right internal
    #   values / variables
    def _spliceJSONData(self):
        # Check for hotend temperatures
        for index in range(0, self._num_extruders):
            temperature = self._json_printer_state["heads"][0]["extruders"][index]["hotend"]["temperature"]["current"]
            self._setHotendTemperature(index, temperature)
            try:
                material_id = self._json_printer_state["heads"][0]["extruders"][index]["active_material"]["guid"]
            except KeyError:
                material_id = ""
            self._setMaterialId(index, material_id)
            try:
                hotend_id = self._json_printer_state["heads"][0]["extruders"][index]["hotend"]["id"]
            except KeyError:
                hotend_id = ""
            self._setHotendId(index, hotend_id)

        bed_temperature = self._json_printer_state["bed"]["temperature"]["current"]
        self._setBedTemperature(bed_temperature)

        head_x = self._json_printer_state["heads"][0]["position"]["x"]
        head_y = self._json_printer_state["heads"][0]["position"]["y"]
        head_z = self._json_printer_state["heads"][0]["position"]["z"]
        self._updateHeadPosition(head_x, head_y, head_z)
        self._updatePrinterState(self._json_printer_state["status"])


    def close(self):
        Logger.log("d", "Closing connection of printer %s with ip %s", self._key, self._address)
        self._updateJobState("")
        self.setConnectionState(ConnectionState.closed)
        if self._progress_message:
            self._progress_message.hide()

        # Reset authentication state
        self._authentication_requested_message.hide()
        self._authentication_state = AuthState.NotAuthenticated
        self._authentication_counter = 0
        self._authentication_timer.stop()

        self._authentication_requested_message.hide()
        self._authentication_failed_message.hide()
        self._authentication_succeeded_message.hide()

        # Reset stored material & hotend data.
        self._material_ids = [""] * self._num_extruders
        self._hotend_ids = [""] * self._num_extruders

        if self._error_message:
            self._error_message.hide()

        # Reset timeout state
        self._connection_state_before_timeout = None
        self._last_response_time = time()
        self._last_request_time = None

        # Stop update timers
        self._update_timer.stop()
        self._camera_timer.stop()

<<<<<<< HEAD
    ##  Request the current scene to be sent to a network-connected printer.
    #
    #   \param nodes A collection of scene nodes to send. This is ignored.
    #   \param file_name \type{string} A suggestion for a file name to write.
    #   This is ignored.
    #   \param filter_by_machine Whether to filter MIME types by machine. This
    #   is ignored.
    def requestWrite(self, nodes, file_name = None, filter_by_machine = False):
=======
        if self._image_reply:
            self._image_reply.abort()
            self._image_reply.downloadProgress.disconnect(self._onStreamDownloadProgress)
            self._image_reply = None
        self._image_request = None

    def requestWrite(self, node, file_name = None, filter_by_machine = False):
>>>>>>> 24cd26b3
        if self._progress != 0:
            self._error_message = Message(i18n_catalog.i18nc("@info:status", "Unable to start a new print job because the printer is busy. Please check the printer."))
            self._error_message.show()
            return
        if self._printer_state != "idle":
            self._error_message = Message(
                i18n_catalog.i18nc("@info:status", "Unable to start a new print job, printer is busy. Current printer status is %s.") % self._printer_state)
            self._error_message.show()
            return
        elif self._authentication_state != AuthState.Authenticated:
            self._not_authenticated_message.show()
            Logger.log("d", "Attempting to perform an action without authentication. Auth state is %s", self._authentication_state)
            return

        Application.getInstance().showPrintMonitor.emit(True)
        self._print_finished = True
        self._gcode = getattr(Application.getInstance().getController().getScene(), "gcode_list")

        print_information = Application.getInstance().getPrintInformation()

        # Check if print cores / materials are loaded at all. Any failure in these results in an error.
        for index in range(0, self._num_extruders):
            if print_information.materialLengths[index] != 0:
                if self._json_printer_state["heads"][0]["extruders"][index]["hotend"]["id"] == "":
                    Logger.log("e", "No cartridge loaded in slot %s, unable to start print", index + 1)
                    self._error_message = Message(
                        i18n_catalog.i18nc("@info:status", "Unable to start a new print job. No PrinterCore loaded in slot {0}".format(index + 1)))
                    self._error_message.show()
                    return
                if self._json_printer_state["heads"][0]["extruders"][index]["active_material"]["guid"] == "":
                    Logger.log("e", "No material loaded in slot %s, unable to start print", index + 1)
                    self._error_message = Message(
                        i18n_catalog.i18nc("@info:status",
                                           "Unable to start a new print job. No material loaded in slot {0}".format(index + 1)))
                    self._error_message.show()
                    return

        warnings = []  # There might be multiple things wrong. Keep a list of all the stuff we need to warn about.

        for index in range(0, self._num_extruders):
            # Check if there is enough material. Any failure in these results in a warning.
            material_length = self._json_printer_state["heads"][0]["extruders"][index]["active_material"]["length_remaining"]
            if material_length != -1 and print_information.materialLengths[index] > material_length:
                Logger.log("w", "Printer reports that there is not enough material left for extruder %s. We need %s and the printer has %s", index + 1, print_information.materialLengths[index], material_length)
                warnings.append(i18n_catalog.i18nc("@label", "Not enough material for spool {0}.").format(index+1))

            # Check if the right cartridges are loaded. Any failure in these results in a warning.
            extruder_manager = cura.Settings.ExtruderManager.getInstance()
            if print_information.materialLengths[index] != 0:
                variant = extruder_manager.getExtruderStack(index).findContainer({"type": "variant"})
                core_name = self._json_printer_state["heads"][0]["extruders"][index]["hotend"]["id"]
                if variant:
                    if variant.getName() != core_name:
                        Logger.log("w", "Extruder %s has a different Cartridge (%s) as Cura (%s)", index + 1, core_name, variant.getName())
                        warnings.append(i18n_catalog.i18nc("@label", "Different PrintCore (Cura: {0}, Printer: {1}) selected for extruder {2}".format(variant.getName(), core_name, index + 1)))

                material = extruder_manager.getExtruderStack(index).findContainer({"type": "material"})
                if material:
                    remote_material_guid = self._json_printer_state["heads"][0]["extruders"][index]["active_material"]["guid"]
                    if material.getMetaDataEntry("GUID") != remote_material_guid:
                        Logger.log("w", "Extruder %s has a different material (%s) as Cura (%s)", index + 1,
                                   remote_material_guid,
                                   material.getMetaDataEntry("GUID"))

                        remote_materials = UM.Settings.ContainerRegistry.getInstance().findInstanceContainers(type = "material", GUID = remote_material_guid, read_only = True)
                        remote_material_name = "Unknown"
                        if remote_materials:
                            remote_material_name = remote_materials[0].getName()
                        warnings.append(i18n_catalog.i18nc("@label", "Different material (Cura: {0}, Printer: {1}) selected for extruder {2}").format(material.getName(), remote_material_name, index + 1))

                try:
                    is_offset_calibrated = self._json_printer_state["heads"][0]["extruders"][index]["hotend"]["offset"]["state"] == "valid"
                except KeyError:  # Older versions of the API don't expose the offset property, so we must asume that all is well.
                    is_offset_calibrated = True

                if not is_offset_calibrated:
                    warnings.append(i18n_catalog.i18nc("@label", "PrintCore {0} is not properly calibrated. XY calibration needs to be performed on the printer.").format(index + 1))

        if warnings:
            text = i18n_catalog.i18nc("@label", "Are you sure you wish to print with the selected configuration?")
            informative_text = i18n_catalog.i18nc("@label", "There is a mismatch between the configuration or calibration of the printer and Cura. "
                                                "For the best result, always slice for the PrintCores and materials that are inserted in your printer.")
            detailed_text = ""
            for warning in warnings:
                detailed_text += warning + "\n"

            Application.getInstance().messageBox(i18n_catalog.i18nc("@window:title", "Mismatched configuration"),
                                                 text,
                                                 informative_text,
                                                 detailed_text,
                                                 buttons=QMessageBox.Yes + QMessageBox.No,
                                                 icon=QMessageBox.Question,
                                                 callback=self._configurationMismatchMessageCallback
                                                 )
            return

        self.startPrint()

    def _configurationMismatchMessageCallback(self, button):
        def delayedCallback():
            if button == QMessageBox.Yes:
                self.startPrint()
            else:
                Application.getInstance().showPrintMonitor.emit(False)
        # For some unknown reason Cura on OSX will hang if we do the call back code
        # immediately without first returning and leaving QML's event system.
        QTimer.singleShot(100, delayedCallback)

    def isConnected(self):
        return self._connection_state != ConnectionState.closed and self._connection_state != ConnectionState.error

    ##  Start requesting data from printer
    def connect(self):
        self.close()  # Ensure that previous connection (if any) is killed.

        self._createNetworkManager()

        self.setConnectionState(ConnectionState.connecting)
        self._update()  # Manually trigger the first update, as we don't want to wait a few secs before it starts.
        if not self._use_stream:
            self._update_camera()
        Logger.log("d", "Connection with printer %s with ip %s started", self._key, self._address)

        ## Check if this machine was authenticated before.
        self._authentication_id = Application.getInstance().getGlobalContainerStack().getMetaDataEntry("network_authentication_id", None)
        self._authentication_key = Application.getInstance().getGlobalContainerStack().getMetaDataEntry("network_authentication_key", None)

        self._update_timer.start()
        if self._use_stream:
            self._start_camera_stream()
        else:
            self._camera_timer.start()

    ##  Stop requesting data from printer
    def disconnect(self):
        Logger.log("d", "Connection with printer %s with ip %s stopped", self._key, self._address)
        self.close()

    newImage = pyqtSignal()

    @pyqtProperty(QUrl, notify = newImage)
    def cameraImage(self):
        self._camera_image_id += 1
        # There is an image provider that is called "camera". In order to ensure that the image qml object, that
        # requires a QUrl to function, updates correctly we add an increasing number. This causes to see the QUrl
        # as new (instead of relying on cached version and thus forces an update.
        temp = "image://camera/" + str(self._camera_image_id)
        return QUrl(temp, QUrl.TolerantMode)

    def getCameraImage(self):
        return self._camera_image

    def _setJobState(self, job_state):
        self._last_command = job_state
        url = QUrl("http://" + self._address + self._api_prefix + "print_job/state")
        put_request = QNetworkRequest(url)
        put_request.setHeader(QNetworkRequest.ContentTypeHeader, "application/json")
        data = "{\"target\": \"%s\"}" % job_state
        self._manager.put(put_request, data.encode())

    ##  Convenience function to get the username from the OS.
    #   The code was copied from the getpass module, as we try to use as little dependencies as possible.
    def _getUserName(self):
        for name in ("LOGNAME", "USER", "LNAME", "USERNAME"):
            user = os.environ.get(name)
            if user:
                return user
        return "Unknown User"  # Couldn't find out username.

    def _progressMessageActionTrigger(self, message_id = None, action_id = None):
        if action_id == "Abort":
            Logger.log("d", "User aborted sending print to remote.")
            self._progress_message.hide()
            self._compressing_print = False
            if self._post_reply:
                self._post_reply.abort()
                self._post_reply = None
            Application.getInstance().showPrintMonitor.emit(False)

    ##  Attempt to start a new print.
    #   This function can fail to actually start a print due to not being authenticated or another print already
    #   being in progress.
    def startPrint(self):
        try:
            self._send_gcode_start = time()
            self._progress_message = Message(i18n_catalog.i18nc("@info:status", "Sending data to printer"), 0, False, -1)
            self._progress_message.addAction("Abort", i18n_catalog.i18nc("@action:button", "Cancel"), None, "")
            self._progress_message.actionTriggered.connect(self._progressMessageActionTrigger)
            self._progress_message.show()
            Logger.log("d", "Started sending g-code to remote printer.")
            self._compressing_print = True
            ## Mash the data into single string
            byte_array_file_data = b""
            for line in self._gcode:
                if not self._compressing_print:
                    self._progress_message.hide()
                    return  # Stop trying to zip, abort was called.
                if self._use_gzip:
                    byte_array_file_data += gzip.compress(line.encode("utf-8"))
                    QCoreApplication.processEvents()  # Ensure that the GUI does not freeze.
                    # Pretend that this is a response, as zipping might take a bit of time.
                    self._last_response_time = time()
                else:
                    byte_array_file_data += line.encode("utf-8")

            if self._use_gzip:
                file_name = "%s.gcode.gz" % Application.getInstance().getPrintInformation().jobName
            else:
                file_name = "%s.gcode" % Application.getInstance().getPrintInformation().jobName

            self._compressing_print = False
            ##  Create multi_part request
            self._post_multi_part = QHttpMultiPart(QHttpMultiPart.FormDataType)

            ##  Create part (to be placed inside multipart)
            self._post_part = QHttpPart()
            self._post_part.setHeader(QNetworkRequest.ContentDispositionHeader,
                           "form-data; name=\"file\"; filename=\"%s\"" % file_name)
            self._post_part.setBody(byte_array_file_data)
            self._post_multi_part.append(self._post_part)

            url = QUrl("http://" + self._address + self._api_prefix + "print_job")

            ##  Create the QT request
            self._post_request = QNetworkRequest(url)

            ##  Post request + data
            self._post_reply = self._manager.post(self._post_request, self._post_multi_part)
            self._post_reply.uploadProgress.connect(self._onUploadProgress)

        except IOError:
            self._progress_message.hide()
            self._error_message = Message(i18n_catalog.i18nc("@info:status", "Unable to send data to printer. Is another job still active?"))
            self._error_message.show()
        except Exception as e:
            self._progress_message.hide()
            Logger.log("e", "An exception occurred in network connection: %s" % str(e))

    ##  Verify if we are authenticated to make requests.
    def _verifyAuthentication(self):
        url = QUrl("http://" + self._address + self._api_prefix + "auth/verify")
        request = QNetworkRequest(url)
        self._manager.get(request)

    ##  Check if the authentication request was allowed by the printer.
    def _checkAuthentication(self):
        Logger.log("d", "Checking if authentication is correct.")
        self._manager.get(QNetworkRequest(QUrl("http://" + self._address + self._api_prefix + "auth/check/" + str(self._authentication_id))))

    ##  Request a authentication key from the printer so we can be authenticated
    def _requestAuthentication(self):
        url = QUrl("http://" + self._address + self._api_prefix + "auth/request")
        request = QNetworkRequest(url)
        request.setHeader(QNetworkRequest.ContentTypeHeader, "application/json")
        self.setAuthenticationState(AuthState.AuthenticationRequested)
        self._manager.post(request, json.dumps({"application": "Cura-" + Application.getInstance().getVersion(), "user": self._getUserName()}).encode())

    ##  Send all material profiles to the printer.
    def sendMaterialProfiles(self):
        for container in UM.Settings.ContainerRegistry.getInstance().findInstanceContainers(type = "material"):
            try:
                xml_data = container.serialize()
                if xml_data == "" or xml_data is None:
                    continue
                material_multi_part = QHttpMultiPart(QHttpMultiPart.FormDataType)

                material_part = QHttpPart()
                file_name = "none.xml"
                material_part.setHeader(QNetworkRequest.ContentDispositionHeader, "form-data; name=\"file\";filename=\"%s\"" % file_name)
                material_part.setBody(xml_data.encode())
                material_multi_part.append(material_part)
                url = QUrl("http://" + self._address + self._api_prefix + "materials")
                material_post_request = QNetworkRequest(url)
                reply = self._manager.post(material_post_request, material_multi_part)

                # Keep reference to material_part, material_multi_part and reply so the garbage collector won't touch them.
                self._material_post_objects[id(reply)] = (material_part, material_multi_part, reply)
            except NotImplementedError:
                # If the material container is not the most "generic" one it can't be serialized an will raise a
                # NotImplementedError. We can simply ignore these.
                pass

    ##  Handler for all requests that have finished.
    def _onFinished(self, reply):
        if reply.error() == QNetworkReply.TimeoutError:
            Logger.log("w", "Received a timeout on a request to the printer")
            self._connection_state_before_timeout = self._connection_state
            # Check if we were uploading something. Abort if this is the case.
            # Some operating systems handle this themselves, others give weird issues.
            if self._post_reply:
                self._post_reply.abort()
                self._post_reply.uploadProgress.disconnect(self._onUploadProgress)
                Logger.log("d", "Uploading of print failed after %s", time() - self._send_gcode_start)
                self._post_reply = None
                self._progress_message.hide()

            self.setConnectionState(ConnectionState.error)
            return

        if self._connection_state_before_timeout and reply.error() == QNetworkReply.NoError:  # There was a timeout, but we got a correct answer again.
            Logger.log("d", "We got a response (%s) from the server after %0.1f of silence. Going back to previous state %s", reply.url().toString(), time() - self._last_response_time, self._connection_state_before_timeout)
            self.setConnectionState(self._connection_state_before_timeout)
            self._connection_state_before_timeout = None

        if reply.error() == QNetworkReply.NoError:
            self._last_response_time = time()

        status_code = reply.attribute(QNetworkRequest.HttpStatusCodeAttribute)
        if not status_code:
            if self._connection_state != ConnectionState.error:
                Logger.log("d", "A reply from %s did not have status code.", reply.url().toString())
            # Received no or empty reply
            return
        reply_url = reply.url().toString()

        if reply.operation() == QNetworkAccessManager.GetOperation:
            if "printer" in reply_url:  # Status update from printer.
                if status_code == 200:
                    if self._connection_state == ConnectionState.connecting:
                        self.setConnectionState(ConnectionState.connected)
                    self._json_printer_state = json.loads(bytes(reply.readAll()).decode("utf-8"))
                    self._spliceJSONData()

                    # Hide connection error message if the connection was restored
                    if self._connection_message:
                        self._connection_message.hide()
                        self._connection_message = None
                else:
                    Logger.log("w", "We got an unexpected status (%s) while requesting printer state", status_code)
                    pass  # TODO: Handle errors
            elif "print_job" in reply_url:  # Status update from print_job:
                if status_code == 200:
                    json_data = json.loads(bytes(reply.readAll()).decode("utf-8"))
                    progress = json_data["progress"]
                    ## If progress is 0 add a bit so another print can't be sent.
                    if progress == 0:
                        progress += 0.001
                    elif progress == 1:
                        self._print_finished = True
                    else:
                        self._print_finished = False
                    self.setProgress(progress * 100)

                    state = json_data["state"]

                    # There is a short period after aborting or finishing a print where the printer
                    # reports a "none" state (but the printer is not ready to receive a print)
                    # If this happens before the print has reached progress == 1, the print has
                    # been aborted.
                    if state == "none" or state == "":
                        if self._last_command == "abort":
                            self.setErrorText(i18n_catalog.i18nc("@label:MonitorStatus", "Aborting print..."))
                            state = "error"
                        else:
                            state = "printing"
                    if state == "wait_cleanup" and self._last_command == "abort":
                        # Keep showing the "aborted" error state until after the buildplate has been cleaned
                        self.setErrorText(i18n_catalog.i18nc("@label:MonitorStatus", "Print aborted. Please check the printer"))
                        state = "error"

                    # NB/TODO: the following two states are intentionally added for future proofing the i18n strings
                    #          but are currently non-functional
                    if state == "!pausing":
                        self.setErrorText(i18n_catalog.i18nc("@label:MonitorStatus", "Pausing print..."))
                    if state == "!resuming":
                        self.setErrorText(i18n_catalog.i18nc("@label:MonitorStatus", "Resuming print..."))

                    self._updateJobState(state)
                    self.setTimeElapsed(json_data["time_elapsed"])
                    self.setTimeTotal(json_data["time_total"])
                    self.setJobName(json_data["name"])
                elif status_code == 404:
                    self.setProgress(0)  # No print job found, so there can't be progress or other data.
                    self._updateJobState("")
                    self.setErrorText("")
                    self.setTimeElapsed(0)
                    self.setTimeTotal(0)
                    self.setJobName("")
                else:
                    Logger.log("w", "We got an unexpected status (%s) while requesting print job state", status_code)
            elif "snapshot" in reply_url:  # Status update from image:
                if status_code == 200:
                    self._camera_image.loadFromData(reply.readAll())
                    self.newImage.emit()
            elif "auth/verify" in reply_url:  # Answer when requesting authentication
                if status_code == 401:
                    if self._authentication_state != AuthState.AuthenticationRequested:
                        # Only request a new authentication when we have not already done so.
                        Logger.log("i", "Not authenticated. Attempting to request authentication")
                        self._requestAuthentication()
                elif status_code == 403:
                    # If we already had an auth (eg; didn't request one), we only need a single 403 to see it as denied.
                    if self._authentication_state != AuthState.AuthenticationRequested:
                        Logger.log("d", "While trying to verify the authentication state, we got a forbidden response. Our own auth state was %s", self._authentication_state)
                        self.setAuthenticationState(AuthState.AuthenticationDenied)
                elif status_code == 200:
                    self.setAuthenticationState(AuthState.Authenticated)
                    global_container_stack = Application.getInstance().getGlobalContainerStack()
                    ## Save authentication details.
                    if global_container_stack:
                        if "network_authentication_key" in global_container_stack.getMetaData():
                            global_container_stack.setMetaDataEntry("network_authentication_key", self._authentication_key)
                        else:
                            global_container_stack.addMetaDataEntry("network_authentication_key", self._authentication_key)
                        if "network_authentication_id" in global_container_stack.getMetaData():
                            global_container_stack.setMetaDataEntry("network_authentication_id", self._authentication_id)
                        else:
                            global_container_stack.addMetaDataEntry("network_authentication_id", self._authentication_id)
                    Application.getInstance().saveStack(global_container_stack)  # Force save so we are sure the data is not lost.
                    Logger.log("i", "Authentication succeeded")
                else:  # Got a response that we didn't expect, so something went wrong.
                    Logger.log("w", "While trying to authenticate, we got an unexpected response: %s", reply.attribute(QNetworkRequest.HttpStatusCodeAttribute))
                    self.setAuthenticationState(AuthState.NotAuthenticated)

            elif "auth/check" in reply_url:  # Check if we are authenticated (user can refuse this!)
                data = json.loads(bytes(reply.readAll()).decode("utf-8"))
                if data.get("message", "") == "authorized":
                    Logger.log("i", "Authentication was approved")
                    self._verifyAuthentication()  # Ensure that the verification is really used and correct.
                elif data.get("message", "") == "unauthorized":
                    Logger.log("i", "Authentication was denied.")
                    self.setAuthenticationState(AuthState.AuthenticationDenied)
                else:
                    pass

        elif reply.operation() == QNetworkAccessManager.PostOperation:
            if "/auth/request" in reply_url:
                # We got a response to requesting authentication.
                data = json.loads(bytes(reply.readAll()).decode("utf-8"))

                global_container_stack = Application.getInstance().getGlobalContainerStack()
                if global_container_stack:  # Remove any old data.
                    global_container_stack.removeMetaDataEntry("network_authentication_key")
                    global_container_stack.removeMetaDataEntry("network_authentication_id")
                    Application.getInstance().saveStack(global_container_stack)  # Force saving so we don't keep wrong auth data.

                self._authentication_key = data["key"]
                self._authentication_id = data["id"]
                Logger.log("i", "Got a new authentication ID. Waiting for authorization: %s", self._authentication_id )

                # Check if the authentication is accepted.
                self._checkAuthentication()
            elif "materials" in reply_url:
                # Remove cached post request items.
                del self._material_post_objects[id(reply)]
            elif "print_job" in reply_url:
                reply.uploadProgress.disconnect(self._onUploadProgress)
                Logger.log("d", "Uploading of print succeeded after %s", time() - self._send_gcode_start)
                # Only reset the _post_reply if it was the same one.
                if reply == self._post_reply:
                    self._post_reply = None
                self._progress_message.hide()

        elif reply.operation() == QNetworkAccessManager.PutOperation:
            if status_code == 204:
                pass  # Request was successful!
            else:
                Logger.log("d", "Something went wrong when trying to update data of API (%s). Message: %s Statuscode: %s", reply_url, reply.readAll(), status_code)
        else:
            Logger.log("d", "NetworkPrinterOutputDevice got an unhandled operation %s", reply.operation())

    def _onStreamDownloadProgress(self, bytes_received, bytes_total):
        # An MJPG stream is (for our purpose) a stream of concatenated JPG images.
        # JPG images start with the marker 0xFFD8, and end with 0xFFD9
        self._stream_buffer += self._image_reply.readAll()

        if self._stream_buffer_start_index == -1:
            self._stream_buffer_start_index = self._stream_buffer.indexOf(b'\xff\xd8')
        stream_buffer_end_index = self._stream_buffer.lastIndexOf(b'\xff\xd9')
        # If this happens to be more than a single frame, then so be it; the JPG decoder will
        # ignore the extra data. We do it like this in order not to get a buildup of frames

        if self._stream_buffer_start_index != -1 and stream_buffer_end_index != -1:
            jpg_data = self._stream_buffer[self._stream_buffer_start_index:stream_buffer_end_index + 2]
            self._stream_buffer = self._stream_buffer[stream_buffer_end_index + 2:]
            self._stream_buffer_start_index = -1

            self._camera_image.loadFromData(jpg_data)
            self.newImage.emit()

    def _onUploadProgress(self, bytes_sent, bytes_total):
        if bytes_total > 0:
            new_progress = bytes_sent / bytes_total * 100
            # Treat upload progress as response. Uploading can take more than 10 seconds, so if we don't, we can get
            # timeout responses if this happens.
            self._last_response_time = time()
            if new_progress > self._progress_message.getProgress():
                self._progress_message.show()  # Ensure that the message is visible.
                self._progress_message.setProgress(bytes_sent / bytes_total * 100)
        else:
            self._progress_message.setProgress(0)
            self._progress_message.hide()

    ##  Let the user decide if the hotends and/or material should be synced with the printer
    def materialHotendChangedMessage(self, callback):
        Application.getInstance().messageBox(i18n_catalog.i18nc("@window:title", "Changes on the Printer"),
            i18n_catalog.i18nc("@label",
                "Would you like to update your current printer configuration into Cura?"),
            i18n_catalog.i18nc("@label",
                "The PrintCores and/or materials on your printer were changed. For the best result, always slice for the PrintCores and materials that are inserted in your printer."),
            buttons=QMessageBox.Yes + QMessageBox.No,
            icon=QMessageBox.Question,
            callback=callback
        )<|MERGE_RESOLUTION|>--- conflicted
+++ resolved
@@ -490,8 +490,13 @@
         # Stop update timers
         self._update_timer.stop()
         self._camera_timer.stop()
-
-<<<<<<< HEAD
+	
+	if self._image_reply:
+            self._image_reply.abort()
+            self._image_reply.downloadProgress.disconnect(self._onStreamDownloadProgress)
+            self._image_reply = None
+        self._image_request = None
+
     ##  Request the current scene to be sent to a network-connected printer.
     #
     #   \param nodes A collection of scene nodes to send. This is ignored.
@@ -500,15 +505,6 @@
     #   \param filter_by_machine Whether to filter MIME types by machine. This
     #   is ignored.
     def requestWrite(self, nodes, file_name = None, filter_by_machine = False):
-=======
-        if self._image_reply:
-            self._image_reply.abort()
-            self._image_reply.downloadProgress.disconnect(self._onStreamDownloadProgress)
-            self._image_reply = None
-        self._image_request = None
-
-    def requestWrite(self, node, file_name = None, filter_by_machine = False):
->>>>>>> 24cd26b3
         if self._progress != 0:
             self._error_message = Message(i18n_catalog.i18nc("@info:status", "Unable to start a new print job because the printer is busy. Please check the printer."))
             self._error_message.show()
@@ -529,7 +525,7 @@
 
         print_information = Application.getInstance().getPrintInformation()
 
-        # Check if print cores / materials are loaded at all. Any failure in these results in an error.
+        # Check if PrintCores / materials are loaded at all. Any failure in these results in an Error.
         for index in range(0, self._num_extruders):
             if print_information.materialLengths[index] != 0:
                 if self._json_printer_state["heads"][0]["extruders"][index]["hotend"]["id"] == "":
